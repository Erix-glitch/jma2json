# Based on JMA's official EEW Message Format Specification
# https://www.data.jma.go.jp/suishin/shiyou/pdf/no40202
# also "borrowed" stuff from
# https://github.com/skubota/eew
from __future__ import annotations
from dataclasses import dataclass, field, asdict
from typing import List, Optional, Dict, Any, Tuple, Union
import re
import json
from datetime import datetime
from pathlib import Path

# tables

TABLES_PATH = Path(__file__).with_name("tables.json")
STRINGS_PATH = Path(__file__).resolve().parent / "strings" / "en_CA.json" # change this if you want to use another language


def _load_builtin_tables(source: Optional[Union[str, Path]] = None) -> Dict[str, Dict[str, Any]]:
    path = Path(source) if source else TABLES_PATH
    with open(path, "r", encoding="utf-8") as f:
        tables = json.load(f)
    if not isinstance(tables, dict):
        raise ValueError("tables.json must contain a JSON object with table mappings")
    return tables


_TABLES = _load_builtin_tables()

def _load_strings(source: Optional[Union[str, Path]] = None) -> Dict[str, Any]:
    path = Path(source) if source else STRINGS_PATH
    try:
        with open(path, "r", encoding="utf-8") as f:
            data = json.load(f)
    except FileNotFoundError:
        return {}
    if not isinstance(data, dict):
        raise ValueError("strings/en_CA.json must contain a JSON object")
    return data


_STRINGS = _load_strings()


def _strings_dict(*keys: str) -> Dict[str, str]:
    data: Any = _STRINGS
    for key in keys:
        if not isinstance(data, dict):
            return {}
        data = data.get(key, {})
    return dict(data) if isinstance(data, dict) else {}


def _string_value(*keys: str, default: str) -> str:
    data: Any = _STRINGS
    for key in keys:
        if not isinstance(data, dict):
            return default
        data = data.get(key)
        if data is None:
            return default
    return data if isinstance(data, str) else default


AA_TYPES = dict(_TABLES.get("AA_TYPES", {}))
OFFICES = dict(_TABLES.get("OFFICES", {}))
NN_TYPES = dict(_TABLES.get("NN_TYPES", {}))

<<<<<<< HEAD
=======
# Keys as strings to preserve leading zeros if any.
>>>>>>> b32bb7e9
EPICENTER_CODES = dict(_TABLES.get("EPICENTER_CODES", {}))
REGION_CODES = dict(_TABLES.get("REGION_CODES", {}))
SHINDO_MAP = dict(_TABLES.get("SHINDO_MAP", {}))

UNKNOWN_DESC = _string_value("common", "unknown", default="Unknown")

RK_EPICENTER_REL = _strings_dict("rk", "epicenter_reliability")
RK_DEPTH_REL = _strings_dict("rk", "depth_reliability")
RK_MAG_REL = _strings_dict("rk", "magnitude_reliability")
RK_MAG_USED_POINTS = _strings_dict("rk", "magnitude_used_points")
RK_SOURCE_REL = _strings_dict("rk", "source_reliability")

RT_LAND_SEA = _strings_dict("rt", "land_sea")
RT_ALERT_LEVEL = _strings_dict("rt", "alert_level")
RT_METHOD = _strings_dict("rt", "method")

RC_CHANGE = _strings_dict("rc", "change")
RC_REASON = _strings_dict("rc", "reason")

EBI_LABELS = _strings_dict("ebi", "labels")
EBI_ALERT = _strings_dict("ebi", "alert")
EBI_PHASE = _strings_dict("ebi", "phase")

def parse_int_or_none(s: str) -> Optional[int]:
    try:
        return int(s)
    except:
        return None

def parse_magnitude(mm: str) -> Optional[float]:
    if mm == "//":
        return None
    # "36" -> 3.6, "75" -> 7.5, "10" -> 1.0
    try:
        return float(mm[0] + "." + mm[1])
    except Exception:
        return None

def parse_latlon(token: str, is_lat: bool) -> Optional[float]:
    # N399 -> 39.9 ; E1409 -> 140.9
    if token in ("N///", "E////", "N//", "E//", "////", "///"):
        return None
    m = re.match(r"([NSEW])(\d+)", token)
    if not m: 
        return None
    hemi, val = m.groups()
    if not val:
        return None
    if len(val) >= 2:
        deg = float(val[:-1] + "." + val[-1])
    else:
        # fallback
        deg = float(val)
    if hemi in ("S",):
        deg = -deg
    # W longitudes negative if ever used
    if hemi in ("W",):
        deg = -deg
    return deg

def parse_cnf(cnf: str) -> Dict[str, Any]:
    """
    Cnf: C n f
    n: remaining including this (1-9 then A-Z as 10-35)
    f: 1=end, 0=continues
    """
    m = re.match(r"C([0-9A-Z])([01])$", cnf)
    if not m:
        return {"raw": cnf}
    n_ch, f = m.groups()
    # map A-Z to 10-35
    remainder = "0123456789ABCDEFGHIJKLMNOPQRSTUVWXYZ".index(n_ch)
    return {"remainder_char": n_ch, "remainder": remainder, "is_final": f == "1"}

def decode_ncn(ncn: str) -> Dict[str, Any]:
    # NCNann where a:0 normal / 9 final ; nn: report number (01-99 or A0-Z9 for >99)
    m = re.match(r"NCN([0-9/])([0-9A-Z/]{2})$", ncn)
    res = {"raw": ncn, "final": None, "number": None}
    if not m:
        return res
    a, nn = m.groups()
    res["final"] = True if a == "9" else False if a == "0" else None
    res["number"] = nn
    return res

def decode_rk(rk: str) -> Dict[str, Any]:
    # RK n1 n2 n3 n4 n5
    m = re.match(r"RK([0-9/])([0-9/])([0-9/])([0-9/])([0-9/])$", rk)
    if not m:
        return {"raw": rk}
    n1, n2, n3, n4, n5 = m.groups()
    return {
        "raw": rk,
        "n1_epicenter_reliability": RK_EPICENTER_REL.get(n1, n1),
        "n2_depth_reliability": RK_DEPTH_REL.get(n2, n2),
        "n3_magnitude_reliability": RK_MAG_REL.get(n3, n3),
        "n4_magnitude_used_points": RK_MAG_USED_POINTS.get(n4, n4),
        "n5_source_reliability": RK_SOURCE_REL.get(n5, n5),
    }

def decode_rt(rt: str) -> Dict[str, Any]:
    m = re.match(r"RT([0-9/])([0-9/])([0-9/])([0-9/])([0-9/])$", rt)
    if not m:
        return {"raw": rt}
    n1, n2, n3, n4, n5 = m.groups()
    return {
        "raw": rt,
        "n1_land_sea": RT_LAND_SEA.get(n1, n1),
        "n2_alert_level": RT_ALERT_LEVEL.get(n2, n2),
        "n3_method": RT_METHOD.get(n3, n3),
        "n4_reserved": n4,
        "n5_reserved": n5,
    }

def decode_rc(rc: str) -> Dict[str, Any]:
    m = re.match(r"RC([0-9/])([0-9/])([0-9/])([0-9/])([0-9/])$", rc)
    if not m:
        return {"raw": rc}
    n1, n2, n3, n4, n5 = m.groups()
    return {
        "raw": rc,
        "n1_change": RC_CHANGE.get(n1, n1),
        "n2_reason": RC_REASON.get(n2, n2),
        "n3_reserved": n3,
        "n4_reserved": n4,
        "n5_reserved": n5,
    }

def decode_shindo_token(token: str) -> Optional[str]:
    # "03" or "S6-//" etc in EBI blocks handled separately
    return SHINDO_MAP.get(token, token if token not in ("//",) else None)

def decode_ebi_block(tokens: List[str], kind: str) -> Tuple[Dict[str, Any], int]:
    """
    Parse one entry after EBI/ECI/EII.
    Format: fff Se1e2e3e4 hhmmss y1y2 (EBI)
            fffff ... (ECI)
            fffffff ... (EII)
    Returns (entry_dict, tokens_consumed)
    """
    idx = 0
    code = tokens[idx]; idx += 1

    S = tokens[idx]; idx += 1
    m = re.match(r"S([0-9/]{2}|5-|5\+|6-|6\+)([0-9/]{2}|5-|5\+|6-|6\+|//)$", S)
    if not m:
        # some forms like S0503 etc.
        m = re.match(r"S(.+)$", S)
    e1e2, e3e4 = None, None
    if m and len(m.groups()) >= 2:
        e1e2, e3e4 = m.groups()[0], m.groups()[1]
    else:
        # try to split e.g. "S0503" => "05","03"
        sraw = S[1:]
        if len(sraw) == 4:
            e1e2, e3e4 = sraw[:2], sraw[2:]
        elif len(sraw) == 2:
            e1e2, e3e4 = sraw, "//"

    time_tok = tokens[idx]; idx += 1
    y = tokens[idx]; idx += 1

    # interpret fields
    intensity_top = decode_shindo_token(e1e2) if e1e2 else None
    intensity_bottom = decode_shindo_token(e3e4) if e3e4 else None

    # hhmmss or "//////"
    t_h = t_m = t_s = None
    if re.match(r"^\d{6}$", time_tok):
        t_h, t_m, t_s = time_tok[:2], time_tok[2:4], time_tok[4:6]

    y1y2 = {"y1_alert": None, "y2_phase": None}
    if re.match(r"^[0-9/]{2}$", y):
        y1, y2 = y[0], y[1]
        y1y2["y1_alert"] = EBI_ALERT.get(y1, y1)
        y1y2["y2_phase"] = EBI_PHASE.get(y2, y2)

    label = EBI_LABELS.get(kind, UNKNOWN_DESC)

    return ({
        "scope_kind": label,
        "code": code,
        "name": REGION_CODES.get(code, None),
        "intensity_top": intensity_top,
        "intensity_bottom": intensity_bottom,  # if present, this is lower bound (range); if None, "以上"
        "arrival_time_hhmmss": f"{t_h}:{t_m}:{t_s}" if t_h else None,
        "flags": y1y2,
    }, idx)

@dataclass
class EEWMessage:
    raw: str
    aa: Optional[str] = None
    aa_desc: Optional[str] = None
    bb: Optional[str] = None
    bb_office: Optional[str] = None
    nn: Optional[str] = None
    nn_desc: Optional[str] = None
    transmit_time: Optional[str] = None  # YYYY-MM-DD HH:MM:SS (JST assumption)
    cnf: Dict[str, Any] = field(default_factory=dict)
    occurrence_time: Optional[str] = None
    nd_id: Optional[str] = None
    ncn: Dict[str, Any] = field(default_factory=dict)
    epicenter_code: Optional[str] = None
    epicenter_name: Optional[str] = None
    latitude: Optional[float] = None
    longitude: Optional[float] = None
    depth_km: Optional[int] = None
    magnitude: Optional[float] = None
    max_predicted_intensity: Optional[str] = None
    rk: Dict[str, Any] = field(default_factory=dict)
    rt: Dict[str, Any] = field(default_factory=dict)
    rc: Dict[str, Any] = field(default_factory=dict)
    ebi: List[Dict[str, Any]] = field(default_factory=list)
    eci: List[Dict[str, Any]] = field(default_factory=list)
    eii: List[Dict[str, Any]] = field(default_factory=list)

    def to_dict(self) -> Dict[str, Any]:
        d = asdict(self)
        return d

class EEWDecoder:
    def __init__(self):
        self.buffers: Dict[Tuple[str,str,str,str], Dict[str, Any]] = {}
        # key: (aa, bb, nn, transmit_time)

    def load_epicenter_table(self, mapping: Dict[str,str]):
        EPICENTER_CODES.update({str(k): v for k, v in mapping.items()})

    def load_region_table(self, mapping: Dict[str,str]):
        REGION_CODES.update({str(k): v for k, v in mapping.items()})

    @staticmethod
    def _fmt_time_yy(ts_yyMMddHHmmss: str) -> Optional[str]:
        # ts has 12 digits y y m m d d h h m m s s with y = last two digits of year
        if not re.match(r"^\d{12}$", ts_yyMMddHHmmss):
            return None
        yy = int(ts_yyMMddHHmmss[0:2])
        year = 2000 + yy if yy <= 69 else 1900 + yy  # heuristic; modern use 2000s
        month = int(ts_yyMMddHHmmss[2:4])
        day = int(ts_yyMMddHHmmss[4:6])
        hour = int(ts_yyMMddHHmmss[6:8])
        minute = int(ts_yyMMddHHmmss[8:10])
        second = int(ts_yyMMddHHmmss[10:12])
        try:
            return f"{year:04d}-{month:02d}-{day:02d} {hour:02d}:{minute:02d}:{second:02d}"
        except:
            return None

    def _reassembly_key(self, aa: str, bb: str, nn: str, transmit_time: str) -> Tuple[str,str,str,str]:
        return (aa, bb, nn, transmit_time)

    def add_telegram(self, raw: str) -> Dict[str, Any]:
        """
        Add one raw telegram (string). Returns a dict with keys:
          - 'complete': bool (True when all parts reassembled)
          - 'messages': List[EEWMessage] (only when complete)
        """
        # Normalize whitespace; split at 9999= terminator chunk-wise
        cleaned = raw.strip().rstrip("=")
        # Tokenize on whitespace
        tokens = re.split(r"\s+", cleaned)

        # Find position of "9999"
        try:
            end_idx = tokens.index("9999")
            tokens = tokens[:end_idx]  # ignore trailing tokens after 9999
        except ValueError:
            # no terminator; attempt to proceed but mark incomplete
            pass

        # Parse header common fields
        if len(tokens) < 5:
            return {"complete": False, "error": "Too few tokens"}

        aa, bb, nn, ts, cnf = tokens[0], tokens[1], tokens[2], tokens[3], tokens[4]
        cnf_info = parse_cnf(cnf)
        idx = 5

        msg = EEWMessage(raw=raw)
        msg.aa = aa; msg.aa_desc = AA_TYPES.get(aa, UNKNOWN_DESC)
        msg.bb = bb; msg.bb_office = OFFICES.get(bb, UNKNOWN_DESC)
        msg.nn = nn; msg.nn_desc = NN_TYPES.get(nn, UNKNOWN_DESC)
        msg.transmit_time = self._fmt_time_yy(ts)
        msg.cnf = cnf_info

        # The next token is usually occurrence/detection time (yoyomomododo...)
        if idx < len(tokens) and re.match(r"^\d{12}$", tokens[idx]):
            msg.occurrence_time = self._fmt_time_yy(tokens[idx]); idx += 1

        # Iterate remaining tokens
        while idx < len(tokens):
            tok = tokens[idx]

            if tok.startswith("ND"):
                msg.nd_id = tok.replace("ND", "")
                idx += 1
                continue
            if tok.startswith("NCN"):
                msg.ncn = decode_ncn(tok)
                idx += 1
                continue
            if tok.startswith("JD"):
                idx += 1; continue
            if tok.startswith("JN"):
                idx += 1; continue

            # Epicenter code kkk (3 digits or ///)
            if re.match(r"^\d{3}$", tok) or tok == "///":
                msg.epicenter_code = None if tok == "///" else tok
                msg.epicenter_name = EPICENTER_CODES.get(tok, None) if tok != "///" else None
                idx += 1
                # latitude, longitude, depth, magnitude, intensity may follow
                if idx < len(tokens):
                    lat = tokens[idx]; idx += 1
                    lon = tokens[idx]; idx += 1
                    dep = tokens[idx]; idx += 1
                    mag = tokens[idx]; idx += 1
                    inten = tokens[idx]; idx += 1

                    msg.latitude = parse_latlon(lat, True)
                    msg.longitude = parse_latlon(lon, False)
                    msg.depth_km = parse_int_or_none(dep) if dep not in ("///",) else None
                    msg.magnitude = parse_magnitude(mag)
                    msg.max_predicted_intensity = decode_shindo_token(inten)

                continue

            if tok.startswith("RK"):
                msg.rk = decode_rk(tok)
                idx += 1; continue

            if tok.startswith("RT"):
                msg.rt = decode_rt(tok)
                idx += 1; continue

            if tok.startswith("RC"):
                msg.rc = decode_rc(tok)
                idx += 1; continue

            if tok in ("EBI", "ECI", "EII"):
                kind = tok
                idx += 1
                # Repeated blocks until we hit a new label or end
                while idx < len(tokens):
                    # Stop if next token is a new label (two letters) or field like RK/RT/RC/9999
                    if re.match(r"^(EBI|ECI|EII|RK|RT|RC|ND|NCN|JD|JN)$", tokens[idx]):
                        break
                    # Need at least 4 tokens per entry
                    if idx + 3 >= len(tokens):
                        break
                    entry, used = decode_ebi_block(tokens[idx:], kind)
                    if kind == "EBI":
                        msg.ebi.append(entry)
                    elif kind == "ECI":
                        msg.eci.append(entry)
                    else:
                        msg.eii.append(entry)
                    idx += used
                continue

            # If unknown token, advance to prevent infinite loops
            idx += 1

        # Reassembly handling by (aa,bb,nn,transmit_time)
        key = self._reassembly_key(aa, bb, nn, ts)
        buf = self.buffers.setdefault(key, {"parts": [], "final_seen": False})
        buf["parts"].append(msg)
        if msg.cnf.get("is_final"):
            buf["final_seen"] = True

        # If final seen and the first part tells us how many, we can complete
        # Per PDF, order by descending 'n' remainder (first part has largest)
        # Here we just complete when final_seen is True and return all parts sorted
        if buf["final_seen"]:
            # Sort parts: by cnf remainder descending
            parts = sorted(buf["parts"], key=lambda m: m.cnf.get("remainder", 1), reverse=True)
            # Flatten EBI/ECI/EII across parts
            if len(parts) > 1:
                base = parts[0]
                for p in parts[1:]:
                    base.ebi.extend(p.ebi)
                    base.eci.extend(p.eci)
                    base.eii.extend(p.eii)
                # Return single consolidated message
                out = [base]
            else:
                out = parts
            # cleanup
            del self.buffers[key]
            return {"complete": True, "messages": out}

        return {"complete": False, "messages": []}

    def decode(self, raw: str) -> List[Dict[str, Any]]:
        """
        Convenience method for single-part telegrams.
        """
        res = self.add_telegram(raw)
        if res.get("complete"):
            return [m.to_dict() for m in res["messages"]]
        # if not complete, still return what we have
        return [m.to_dict() for m in self.buffers.get((), {}).get("parts", [])]

# ---- Utility to pretty print ----

def decode_to_json(raw: str, ensure_ascii=False, indent=2) -> str:
    dec = EEWDecoder()
    result = dec.add_telegram(raw)
    if result.get("complete"):
        payload = [m.to_dict() for m in result["messages"]]
    else:
        payload = []
    return json.dumps(payload, ensure_ascii=ensure_ascii, indent=indent)

# ext json tables

def load_tables(decoder: EEWDecoder, epicenter_json_path: Optional[str]=None, region_json_path: Optional[str]=None):
    if epicenter_json_path:
        with open(epicenter_json_path, "r", encoding="utf-8") as f:
            decoder.load_epicenter_table(json.load(f))
    if region_json_path:
        with open(region_json_path, "r", encoding="utf-8") as f:
            decoder.load_region_table(json.load(f))<|MERGE_RESOLUTION|>--- conflicted
+++ resolved
@@ -66,10 +66,7 @@
 OFFICES = dict(_TABLES.get("OFFICES", {}))
 NN_TYPES = dict(_TABLES.get("NN_TYPES", {}))
 
-<<<<<<< HEAD
-=======
 # Keys as strings to preserve leading zeros if any.
->>>>>>> b32bb7e9
 EPICENTER_CODES = dict(_TABLES.get("EPICENTER_CODES", {}))
 REGION_CODES = dict(_TABLES.get("REGION_CODES", {}))
 SHINDO_MAP = dict(_TABLES.get("SHINDO_MAP", {}))
